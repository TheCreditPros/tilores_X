--- conflicted
+++ resolved
@@ -4,11 +4,7 @@
     "builder": "NIXPACKS"
   },
   "deploy": {
-<<<<<<< HEAD
-    "startCommand": "python openwebui_production.py",
-=======
     "startCommand": "python direct_credit_api_with_phone.py",
->>>>>>> 272b6170
     "restartPolicyType": "ON_FAILURE",
     "restartPolicyMaxRetries": 10
   }
